--- conflicted
+++ resolved
@@ -76,11 +76,7 @@
     
     # Launch a SimpleHTTPServer (serves files in the current directory).
     # Test cases will request metadata and target files that have been
-<<<<<<< HEAD
-    # pre-generated in 'tuf/tests/unit/test_repository', which will be served
-=======
     # pre-generated in 'tuf/tests/repository_data', which will be served
->>>>>>> 2112816f
     # by the SimpleHTTPServer launched here.  The test cases of 'test_updater.py'
     # assume the pre-generated metadata files have a specific structure, such
     # as a delegated role 'targets/role1', three target files, five key files,
@@ -123,15 +119,9 @@
   
     # Copy the original repository files provided in the test folder so that
     # any modifications made to repository files are restricted to the copies.
-<<<<<<< HEAD
-    # The 'test_repository' directory is expected to exist in the same directory
-    # as the unit test modules.
-    original_repository_files = os.path.join(os.getcwd(), 'test_repository') 
-=======
     # The 'repository_data' directory is expected to exist in 'tuf.tests/'.
     original_repository_files = os.path.join(os.getcwd(), os.pardir,
                                              'repository_data') 
->>>>>>> 2112816f
     temporary_repository_root = \
       self.make_temp_directory(directory=self.temporary_directory)
   
@@ -1034,17 +1024,10 @@
 def _load_role_keys(keystore_directory):
   
   # Populating 'self.role_keys' by importing the required public and private
-<<<<<<< HEAD
-  # keys of 'tuf/tests/unit/test_repository/'.  The role keys are needed when
-  # modifying the remote repository used by the test cases in this unit test.
-
-  # The pre-generated key files in 'test_repository" are all encrypted with
-=======
   # keys of 'tuf/tests/repository_data/'.  The role keys are needed when
   # modifying the remote repository used by the test cases in this unit test.
 
   # The pre-generated key files in 'repository_data/keystore' are all encrypted with
->>>>>>> 2112816f
   # a 'password' passphrase.
   EXPECTED_KEYFILE_PASSWORD = 'password'
 
