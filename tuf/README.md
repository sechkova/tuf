--- conflicted
+++ resolved
@@ -284,18 +284,13 @@
 >>> repository.targets.add_target(target3_filepath, custom_file_permissions)
 ```
 
-<<<<<<< HEAD
 Import and load private keys of roles affected by the changes above.
 `targets.json` must be signed because a target file was added to its metadata.
 `snapshot.json` keys must be loaded and its metadata signed because
 `targets.json`  has changed.  Similarly, since `snapshot.json` has changed, the
 `timestamp.json` role must also be signed.
 
-Python```
-=======
-Import and load private keys of affected roles. 
 ```Python
->>>>>>> 8d8544ce
 # The private key of the updated targets metadata must be loaded before it can be signed and
 # written (Note the load_repository() call above).
 >>> private_targets_key =  import_rsa_privatekey_from_file("/path/to/targets_key")
