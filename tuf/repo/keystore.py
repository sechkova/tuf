--- conflicted
+++ resolved
@@ -61,18 +61,11 @@
 import Crypto.Random
 
 # The mode of operation is presently set to CTR (CounTeR Mode) for symmetric
-<<<<<<< HEAD
 # block encryption (AES-256, where the symmetric is 256 bits).  PyCrypto
 # provides a callable stateful block counter that can update successive blocks
 # when needed.  The initial random block, or initialization vector (IV), can
 # be set to begin the process of incrementing the 128-bit blocks and allowing
 # the AES algorithm to perform cipher block operations on them. 
-=======
-# block encryption (AES-256).  PyCrypto provides a callable stateful block
-# counter that can update successive blocks when needed.  The initial random
-# block (IV) can be set to begin the process of incrementing the 128-bit blocks
-# and allowing the AES algorithm to perform cipher block operations on them. 
->>>>>>> d7899e53
 import Crypto.Util.Counter
 
 import tuf.rsa_key
@@ -86,11 +79,7 @@
 json = tuf.util.import_json()
 
 # The delimiter symbol used to separate the different sections
-<<<<<<< HEAD
 # of encrypted files (i.e., salt, iterations, hmac, IV, ciphertext).
-=======
-# of encrypted files (i.e., salt, IV, ciphertext, passphrase).
->>>>>>> d7899e53
 # This delimiter is arbitrarily chosen and should not occur in
 # the hexadecimal representations of the fields it is separating.
 _ENCRYPTION_DELIMITER = '@@@@'
@@ -99,7 +88,6 @@
 _AES_KEY_SIZE = 32
 
 # Default salt size, in bytes.  A 128-bit salt (i.e., a random sequence of data
-<<<<<<< HEAD
 # to protect against attacks that use precomputed rainbow tables to crack
 # password hashes) is generated for PBKDF2.  
 _SALT_SIZE = 16 
@@ -129,26 +117,7 @@
 # {keyid: key,
 #  keyid2: key2,
 #  ...}
-=======
-# to protect against dictionary attacks) is generated for PBKDF2.  
-_SALT_SIZE = 16 
-
-# Default PBKDF2 passphrase iterations.  The current (2013) "good enough" number
-# of passphrase iterations.  We recommend that important keys, such as root,
-# be kept offline.  Are we going overboard with respect to our use case?
-# http://security.stackexchange.com/questions/3959/recommended-of-iterations-when-using-pkbdf2-sha256
-_PBKDF2_ITERATIONS = 100000
-
-# A user password is read and a derived key generated.  The derived key and
-# salt returned by the key derivation function (PBKDF2) is saved in
-# '_derived_keys', which has the form:
-# {keyid: {'salt': ..., 'derived_key': ...}}
-_derived_keys = {}
-
-# The keystore database, which has the form:
-# {keyid: key, keyid2: key2, ...}
->>>>>>> d7899e53
-_keystore = {}
+keystore = {}
 
 
 def add_rsakey(rsakey_dict, password, keyid=None):
@@ -226,15 +195,10 @@
   # The '_derived_keys' dictionary does not store the user's password.  A key
   # derivation function is applied to 'password' prior to storing it in
   # _derived_key and may then be used as a symmetric key.
-<<<<<<< HEAD
   salt, iterations, derived_key = _generate_derived_key(password)
   _derived_keys[keyid] = {'salt': salt,
                           'derived_key': derived_key,
                           'iterations': iterations}
-=======
-  salt, derived_key = _generate_derived_key(password)
-  _derived_keys[keyid] = {'salt': salt, 'derived_key': derived_key}
->>>>>>> d7899e53
   _keystore[keyid] = rsakey_dict
 
 
@@ -301,13 +265,8 @@
         keyfilename = keyid+'.key'
         full_filepath = os.path.join(directory_name, keyfilename)
         raw_contents = open(full_filepath, 'rb').read()
-<<<<<<< HEAD
       except (OSError, IOError), e:
         logger.warn('Could not load key file: '+repr(full_filepath)+'.')
-=======
-      except:
-        logger.warn('Could not find key '+repr(full_filepath)+'.')
->>>>>>> d7899e53
       else:
         # Try to decrypt the file using one of the passwords in 'passwords'.
         for password in passwords:
@@ -504,30 +463,19 @@
   # stores derived keys instead of user passwords, according to the
   # key derivation function used by _generate_derived_key().
   salt = _derived_keys[keyid]['salt']
-<<<<<<< HEAD
   iterations = _derived_keys[keyid]['iterations']
   junk, junk, old_derived_key = _generate_derived_key(old_password,
                                                 salt, iterations)
-=======
-  junk, old_derived_key = _generate_derived_key(old_password, salt)
->>>>>>> d7899e53
   if _derived_keys[keyid]['derived_key'] != old_derived_key:
     message = 'Old password invalid.'
     raise tuf.BadPasswordError(message)
 
   # Update '_derived_keys[keyid]' with the new derived key and salt.
-<<<<<<< HEAD
   salt, iterations, new_derived_key = _generate_derived_key(new_password)
   _derived_keys[keyid] = {}
   _derived_keys[keyid]['salt'] = salt
   _derived_keys[keyid]['derived_key'] = new_derived_key
   _derived_keys[keyid]['iterations'] = iterations
-=======
-  salt, new_derived_key = _generate_derived_key(new_password) 
-  _derived_keys[keyid] = {}
-  _derived_keys[keyid]['salt'] = salt
-  _derived_keys[keyid]['derived_key'] = new_derived_key
->>>>>>> d7899e53
 
 
 
@@ -573,11 +521,7 @@
 
 
 
-<<<<<<< HEAD
 def _generate_derived_key(password, salt=None, iterations=None):
-=======
-def _generate_derived_key(password, salt=None):
->>>>>>> d7899e53
   """
   Generate a derived key by feeding 'password' to the Password-Based Key
   Derivation Function (PBKDF2).  PyCrypto's PBKDF2 implementation is
@@ -589,11 +533,9 @@
   if salt is None:
     salt = Crypto.Random.new().read(_SALT_SIZE) 
 
-<<<<<<< HEAD
   if iterations is None:
     iterations = _PBKDF2_ITERATIONS
-=======
->>>>>>> d7899e53
+
 
   def pseudorandom_function(password, salt):
     """
@@ -610,17 +552,10 @@
   # must be callable. 
   derived_key = Crypto.Protocol.KDF.PBKDF2(password, salt,
                                            dkLen=_AES_KEY_SIZE,
-<<<<<<< HEAD
                                            count=iterations,
                                            prf=pseudorandom_function)
 
   return salt, iterations, derived_key
-=======
-                                           count=_PBKDF2_ITERATIONS,
-                                           prf=pseudorandom_function)
-
-  return salt, derived_key
->>>>>>> d7899e53
 
 
 
@@ -641,14 +576,9 @@
               'private': '-----BEGIN RSA PRIVATE KEY----- ...'}}
 
   'derived_key_information' is a dictionary of the form:
-<<<<<<< HEAD
     {'salt': '...',
      'derived_key': '...',
      'iterations': '...'}
-=======
-    {'salt': '...'
-     'derived_key': '...'}
->>>>>>> d7899e53
 
   'tuf.CryptoError' raised if the encryption fails.
   
@@ -656,11 +586,7 @@
   
   # Generate a random initialization vector (IV).  The 'iv' is treated as the
   # initial counter block to a stateful counter block function (i.e.,
-<<<<<<< HEAD
   # PyCrypto's 'Crypto.Util.Counter').  The AES block cipher operates on 128-bit
-=======
-  # PyCrypto's 'Crypto.Util.Counter'.  The AES block cipher operates on 128-bit
->>>>>>> d7899e53
   # blocks, so generate a random 16-byte initialization block.  PyCrypto expects
   # the initial value of the stateful counter to be an integer.
   # Follow the provably secure encrypt-then-MAC approach, which affords the
@@ -680,15 +606,11 @@
   # repetitions are performed by AES, 14 cycles for 256-bit keys.
   try:
     ciphertext = aes_cipher.encrypt(key_data)
-<<<<<<< HEAD
   
   # Raise generic exception message to avoid revealing sensitive information,
   # such as invalid passwords, encryption keys, etc., that an attacker can use
   # to his advantage.
   except Exception, e:
-=======
-  except:
->>>>>>> d7899e53
     message = 'The key data could not be encrypted.' 
     raise tuf.CryptoError(message)
 
@@ -696,7 +618,6 @@
   # The decryption routine may verify a ciphertext without having to perform
   # a decryption operation.
   salt = derived_key_information['salt'] 
-<<<<<<< HEAD
   hmac_object = Crypto.Hash.HMAC.new(symmetric_key, ciphertext,
                                      Crypto.Hash.SHA256)
   hmac = hmac_object.hexdigest()
@@ -713,17 +634,6 @@
   # of the fields it is separating.
   return binascii.hexlify(salt) + _ENCRYPTION_DELIMITER + \
          binascii.hexlify(str(iterations)) + _ENCRYPTION_DELIMITER + \
-=======
-  derived_key = derived_key_information['derived_key']
-  hmac_object = Crypto.Hash.HMAC.new(derived_key, ciphertext, Crypto.Hash.SHA256)
-  hmac = hmac_object.hexdigest()
-
-  # Return the hmac, initialization vector, and ciphertext as a single string.
-  # These three values are delimited by '_ENCRYPTION_DELIMITER' to make
-  # extraction easier.  This delimiter is arbitrarily chosen and should not
-  # occur in the hexadecimal representations of the fields it is separating.
-  return binascii.hexlify(salt) + _ENCRYPTION_DELIMITER + \
->>>>>>> d7899e53
          binascii.hexlify(hmac) + _ENCRYPTION_DELIMITER + \
          binascii.hexlify(iv) + _ENCRYPTION_DELIMITER + \
          binascii.hexlify(ciphertext)
@@ -740,7 +650,6 @@
   
   """
  
-<<<<<<< HEAD
   # Extract the salt, iterations, hmac, initialization vector, and ciphertext
   # from 'file_contents'.  These five values are delimited by
   # '_ENCRYPTION_DELIMITER'.  This delimiter is arbitrarily chosen and should
@@ -751,29 +660,13 @@
   # Ensure we have the expected raw data for the delimited cryptographic data. 
   salt = binascii.unhexlify(salt)
   iterations = int(binascii.unhexlify(iterations))
-=======
-  # Extract the salt, hmac, initialization vector, and ciphertext from
-  # 'file_contents'.  These three values are delimited by '_ENCRYPTION_DELIMITER'.
-  # This delimiter is arbitrarily chosen and should not occur in the
-  # hexadecimal representations of the fields it is separating.
-  salt, hmac, iv, ciphertext = file_contents.split(_ENCRYPTION_DELIMITER)
-  
-  # Ensure we have the expected raw data for the delimited cryptographic data. 
-  salt =  binascii.unhexlify(salt)
->>>>>>> d7899e53
   hmac = binascii.unhexlify(hmac)
   iv = binascii.unhexlify(iv)
   ciphertext = binascii.unhexlify(ciphertext)
 
-<<<<<<< HEAD
   # Generate derived key from 'password'.  The salt and iterations are specified
   # so that the expected derived key is regenerated correctly.
   junk, junk, derived_key = _generate_derived_key(password, salt, iterations)
-=======
-  # Generate derived key from 'password'.  The salt is specified so that
-  # the expected derived key is regenerated correctly.
-  junk, derived_key = _generate_derived_key(password, salt)
->>>>>>> d7899e53
 
   # Verify the hmac to ensure the ciphertext is valid and has not been altered.
   # See the encryption routine for why we use the encrypt-then-MAC approach.
@@ -793,15 +686,11 @@
                                      counter=stateful_counter_128bit_blocks)
   try:
     key_plaintext = aes_cipher.decrypt(ciphertext)
-<<<<<<< HEAD
   
   # Raise generic exception message to avoid revealing sensitive information,
   # such as invalid passwords, encryption keys, etc., that an attacker can
   # use to his advantage.
   except Exception, e: 
-=======
-  except: 
->>>>>>> d7899e53
     raise tuf.CryptoError('Decryption failed.')
 
   return key_plaintext