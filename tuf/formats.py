#!/usr/bin/env python

"""
<Program Name>
  formats.py

<Author>
  Geremy Condra
  Vladimir Diaz <vladimir.v.diaz@gmail.com>

<Started>
  Refactored April 30, 2012. -vladimir.v.diaz

<Copyright>
  See LICENSE for licensing information.

<Purpose>
  A central location for all format-related checking of TUF objects.
  Some crypto-related formats may also be defined in securesystemslib.
  Note: 'formats.py' depends heavily on 'schema.py', so the 'schema.py'
  module should be read and understood before tackling this module.

  'formats.py' can be broken down into three sections.  (1) Schemas and object
  matching.  (2) Classes that represent Role Metadata and help produce correctly
  formatted files.  (3) Functions that help produce or verify TUF objects.

  The first section deals with schemas and object matching based on format.
  There are two ways of checking the format of objects.  The first method
  raises a 'securesystemslib.exceptions.FormatError' exception if the match
  fails and the other returns a Boolean result.

  tuf.formats.<SCHEMA>.check_match(object)
  tuf.formats.<SCHEMA>.matches(object)

  Example:

  rsa_key = {'keytype': 'rsa'
             'keyid': 34892fc465ac76bc3232fab
             'keyval': {'public': 'public_key',
                        'private': 'private_key'}

  securesystemslib.formats.RSAKEY_SCHEMA.check_match(rsa_key)
  securesystemslib.formats.RSAKEY_SCHEMA.matches(rsa_key)

  In this example, if a dict key or dict value is missing or incorrect,
  the match fails.  There are numerous variations of object checking
  provided by 'formats.py' and 'schema.py'.

  The second section deals with the role metadata classes.  There are
  multiple top-level roles, each with differing metadata formats.
  Example:

  root_object = tuf.formats.RootFile.from_metadata(root_metadata_file)
  targets_metadata = tuf.formats.TargetsFile.make_metadata(...)

  The input and output of these classes are checked against their respective
  schema to ensure correctly formatted metadata.

  The last section contains miscellaneous functions related to the format of
  TUF objects.
  Example:

  signable_object = make_signable(unsigned_object)
"""

# Help with Python 3 compatibility, where the print statement is a function, an
# implicit relative import is invalid, and the '/' operator performs true
# division.  Example:  print 'hello world' raises a 'SyntaxError' exception.
from __future__ import print_function
from __future__ import absolute_import
from __future__ import division
from __future__ import unicode_literals

import binascii
import calendar
import re
import datetime
import time

import tuf
import tuf.formats

import securesystemslib.formats
import securesystemslib.schema as SCHEMA

import six


# TUF specification version.  The constant should be updated when the version
# number of the specification changes.  All metadata should list this version
# number.
TUF_VERSION_NUMBER = '1.0'
SPECIFICATION_VERSION_SCHEMA = SCHEMA.AnyString()

# A datetime in 'YYYY-MM-DDTHH:MM:SSZ' ISO 8601 format.  The "Z" zone designator
# for the zero UTC offset is always used (i.e., a numerical offset is not
# supported.)  Example: '2015-10-21T13:20:00Z'.  Note:  This is a simple format
# check, and an ISO8601 string should be fully verified when it is parsed.
ISO8601_DATETIME_SCHEMA = SCHEMA.RegularExpression(r'\d{4}-\d{2}-\d{2}T\d{2}:\d{2}:\d{2}Z')

# A dict holding the version or file information for a particular metadata
# role.  The dict keys hold the relative file paths, and the dict values the
# corresponding version numbers and/or file information.
FILEINFODICT_SCHEMA = SCHEMA.DictOf(
  key_schema = securesystemslib.formats.RELPATH_SCHEMA,
  value_schema = SCHEMA.OneOf([securesystemslib.formats.VERSIONINFO_SCHEMA,
                              securesystemslib.formats.FILEINFO_SCHEMA]))

# A string representing a role's name.
ROLENAME_SCHEMA = SCHEMA.AnyString()

# Role object in {'keyids': [keydids..], 'name': 'ABC', 'threshold': 1,
# 'paths':[filepaths..]} format.
ROLE_SCHEMA = SCHEMA.Object(
  object_name = 'ROLE_SCHEMA',
  name = SCHEMA.Optional(securesystemslib.formats.ROLENAME_SCHEMA),
  keyids = securesystemslib.formats.KEYIDS_SCHEMA,
  threshold = securesystemslib.formats.THRESHOLD_SCHEMA,
  terminating = SCHEMA.Optional(securesystemslib.formats.BOOLEAN_SCHEMA),
  paths = SCHEMA.Optional(securesystemslib.formats.RELPATHS_SCHEMA),
  path_hash_prefixes = SCHEMA.Optional(securesystemslib.formats.PATH_HASH_PREFIXES_SCHEMA))

# A dict of roles where the dict keys are role names and the dict values holding
# the role data/information.
ROLEDICT_SCHEMA = SCHEMA.DictOf(
  key_schema = ROLENAME_SCHEMA,
  value_schema = ROLE_SCHEMA)

# A dictionary of ROLEDICT, where dictionary keys can be repository names, and
# dictionary values containing information for each role available on the
# repository (corresponding to the repository belonging to named repository in
# the dictionary key)
ROLEDICTDB_SCHEMA = SCHEMA.DictOf(
  key_schema = securesystemslib.formats.NAME_SCHEMA,
  value_schema = ROLEDICT_SCHEMA)

# Command argument list, as used by the CLI tool.
# Example: {'keytype': ed25519, 'expires': 365,}
COMMAND_SCHEMA = SCHEMA.DictOf(
  key_schema = securesystemslib.formats.NAME_SCHEMA,
  value_schema = SCHEMA.Any())

# A dictionary holding version information.
VERSION_SCHEMA = SCHEMA.Object(
  object_name = 'VERSION_SCHEMA',
  major = SCHEMA.Integer(lo=0),
  minor = SCHEMA.Integer(lo=0),
  fix = SCHEMA.Integer(lo=0))

# An integer representing the numbered version of a metadata file.
# Must be 1, or greater.
METADATAVERSION_SCHEMA = SCHEMA.Integer(lo=0)

# A value that is either True or False, on or off, etc.
BOOLEAN_SCHEMA = SCHEMA.Boolean()

# A string representing a role's name.
ROLENAME_SCHEMA = SCHEMA.AnyString()

# A role's threshold value (i.e., the minimum number
# of signatures required to sign a metadata file).
# Must be 1 and greater.
THRESHOLD_SCHEMA = SCHEMA.Integer(lo=1)

# A hexadecimal value in '23432df87ab..' format.
HASH_SCHEMA = SCHEMA.RegularExpression(r'[a-fA-F0-9]+')

# A hexadecimal value in '23432df87ab..' format.
HEX_SCHEMA = SCHEMA.RegularExpression(r'[a-fA-F0-9]+')

# A key identifier (e.g., a hexadecimal value identifying an RSA key).
KEYID_SCHEMA = HASH_SCHEMA

# A list of KEYID_SCHEMA.
KEYIDS_SCHEMA = SCHEMA.ListOf(KEYID_SCHEMA)

# The actual values of a key, as opposed to meta data such as a key type and
# key identifier ('rsa', 233df889cb).  For RSA keys, the key value is a pair of
# public and private keys in PEM Format stored as strings.
KEYVAL_SCHEMA = SCHEMA.Object(
  object_name = 'KEYVAL_SCHEMA',
  public = SCHEMA.AnyString(),
  private = SCHEMA.Optional(SCHEMA.AnyString()))

# A generic TUF key.  All TUF keys should be saved to metadata files in this
# format.
KEY_SCHEMA = SCHEMA.Object(
  object_name = 'KEY_SCHEMA',
  keytype = SCHEMA.AnyString(),
  keyval = KEYVAL_SCHEMA,
  expires = SCHEMA.Optional(ISO8601_DATETIME_SCHEMA))

# A dict where the dict keys hold a keyid and the dict values a key object.
KEYDICT_SCHEMA = SCHEMA.DictOf(
  key_schema = KEYID_SCHEMA,
  value_schema = KEY_SCHEMA)


# A relative file path (e.g., 'metadata/root/').
RELPATH_SCHEMA = SCHEMA.AnyString()
RELPATHS_SCHEMA = SCHEMA.ListOf(RELPATH_SCHEMA)

# A path hash prefix is a hexadecimal string.
PATH_HASH_PREFIX_SCHEMA = HEX_SCHEMA

# A list of path hash prefixes.
PATH_HASH_PREFIXES_SCHEMA = SCHEMA.ListOf(PATH_HASH_PREFIX_SCHEMA)

# Role object in {'keyids': [keydids..], 'name': 'ABC', 'threshold': 1,
# 'paths':[filepaths..]} format.
ROLE_SCHEMA = SCHEMA.Object(
  object_name = 'ROLE_SCHEMA',
  name = SCHEMA.Optional(ROLENAME_SCHEMA),
  keyids = KEYIDS_SCHEMA,
  threshold = THRESHOLD_SCHEMA,
  backtrack = SCHEMA.Optional(BOOLEAN_SCHEMA),
  paths = SCHEMA.Optional(RELPATHS_SCHEMA),
  path_hash_prefixes = SCHEMA.Optional(PATH_HASH_PREFIXES_SCHEMA))

# A dict of roles where the dict keys are role names and the dict values holding
# the role data/information.
ROLEDICT_SCHEMA = SCHEMA.DictOf(
  key_schema = ROLENAME_SCHEMA,
  value_schema = ROLE_SCHEMA)

# An integer representing length.  Must be 0, or greater.
LENGTH_SCHEMA = SCHEMA.Integer(lo=0)

# A dict in {'sha256': '23432df87ab..', 'sha512': '34324abc34df..', ...} format.
HASHDICT_SCHEMA = SCHEMA.DictOf(
  key_schema = SCHEMA.AnyString(),
  value_schema = HASH_SCHEMA)

# Information about target files, like file length and file hash(es).  This
# schema allows the storage of multiple hashes for the same file (e.g., sha256
# and sha512 may be computed for the same file and stored).
FILEINFO_SCHEMA = SCHEMA.Object(
  object_name = 'FILEINFO_SCHEMA',
  length = LENGTH_SCHEMA,
  hashes = HASHDICT_SCHEMA,
  version = SCHEMA.Optional(METADATAVERSION_SCHEMA),
  custom = SCHEMA.Optional(SCHEMA.Object()))

# A dict holding the information for a particular target / file.  The dict keys
# hold the relative file paths, and the dict values the corresponding file
# information.
FILEDICT_SCHEMA = SCHEMA.DictOf(
  key_schema = RELPATH_SCHEMA,
  value_schema = FILEINFO_SCHEMA)

# A dict holding a target info.
TARGETINFO_SCHEMA = SCHEMA.Object(
  object_name = 'TARGETINFO_SCHEMA',
  filepath = RELPATH_SCHEMA,
  fileinfo = FILEINFO_SCHEMA)

# A list of TARGETINFO_SCHEMA.
TARGETINFOS_SCHEMA = SCHEMA.ListOf(TARGETINFO_SCHEMA)

# Like ROLEDICT_SCHEMA, except that ROLE_SCHEMA instances are stored in order.
ROLELIST_SCHEMA = SCHEMA.ListOf(ROLE_SCHEMA)

# The delegated roles of a Targets role (a parent).
DELEGATIONS_SCHEMA = SCHEMA.Object(
  keys = KEYDICT_SCHEMA,
  roles = ROLELIST_SCHEMA)

# The number of hashed bins, or the number of delegated roles.  See
# delegate_hashed_bins() in 'repository_tool.py' for an example.  Note:
# Tools may require further restrictions on the number of bins, such
# as requiring them to be a power of 2.
NUMBINS_SCHEMA = SCHEMA.Integer(lo=1)

# The fileinfo format of targets specified in the repository and
# developer tools.  The second element of this list holds custom data about the
# target, such as file permissions, author(s), last modified, etc.
CUSTOM_SCHEMA = SCHEMA.Object()

PATH_FILEINFO_SCHEMA = SCHEMA.DictOf(
  key_schema = RELPATH_SCHEMA,
  value_schema = CUSTOM_SCHEMA)

# TUF roledb
ROLEDB_SCHEMA = SCHEMA.Object(
  object_name = 'ROLEDB_SCHEMA',
  keyids = SCHEMA.Optional(KEYIDS_SCHEMA),
  signing_keyids = SCHEMA.Optional(KEYIDS_SCHEMA),
  previous_keyids = SCHEMA.Optional(KEYIDS_SCHEMA),
  threshold = SCHEMA.Optional(THRESHOLD_SCHEMA),
  previous_threshold = SCHEMA.Optional(THRESHOLD_SCHEMA),
  version = SCHEMA.Optional(METADATAVERSION_SCHEMA),
  expires = SCHEMA.Optional(ISO8601_DATETIME_SCHEMA),
  signatures = SCHEMA.Optional(securesystemslib.formats.SIGNATURES_SCHEMA),
  paths = SCHEMA.Optional(SCHEMA.OneOf([RELPATHS_SCHEMA, PATH_FILEINFO_SCHEMA])),
  path_hash_prefixes = SCHEMA.Optional(PATH_HASH_PREFIXES_SCHEMA),
  delegations = SCHEMA.Optional(DELEGATIONS_SCHEMA),
  partial_loaded = SCHEMA.Optional(BOOLEAN_SCHEMA))

# A signable object.  Holds the signing role and its associated signatures.
SIGNABLE_SCHEMA = SCHEMA.Object(
  object_name = 'SIGNABLE_SCHEMA',
  signed = SCHEMA.Any(),
  signatures = SCHEMA.ListOf(securesystemslib.formats.SIGNATURE_SCHEMA))

# Root role: indicates root keys and top-level roles.
ROOT_SCHEMA = SCHEMA.Object(
  object_name = 'ROOT_SCHEMA',
<<<<<<< HEAD
  _type = SCHEMA.String('root'),
=======
  _type = SCHEMA.String('Root'),
  spec_version = SPECIFICATION_VERSION_SCHEMA,
>>>>>>> 2bfc7994
  version = METADATAVERSION_SCHEMA,
  consistent_snapshot = BOOLEAN_SCHEMA,
  expires = ISO8601_DATETIME_SCHEMA,
  keys = KEYDICT_SCHEMA,
  roles = ROLEDICT_SCHEMA)

# Targets role: Indicates targets and delegates target paths to other roles.
TARGETS_SCHEMA = SCHEMA.Object(
  object_name = 'TARGETS_SCHEMA',
<<<<<<< HEAD
  _type = SCHEMA.String('targets'),
=======
  _type = SCHEMA.String('Targets'),
  spec_version = SPECIFICATION_VERSION_SCHEMA,
>>>>>>> 2bfc7994
  version = METADATAVERSION_SCHEMA,
  expires = ISO8601_DATETIME_SCHEMA,
  targets = FILEDICT_SCHEMA,
  delegations = SCHEMA.Optional(DELEGATIONS_SCHEMA))

# Snapshot role: indicates the latest versions of all metadata (except
# timestamp).
SNAPSHOT_SCHEMA = SCHEMA.Object(
  object_name = 'SNAPSHOT_SCHEMA',
<<<<<<< HEAD
  _type = SCHEMA.String('snapshot'),
  version = securesystemslib.formats.METADATAVERSION_SCHEMA,
  expires = securesystemslib.formats.ISO8601_DATETIME_SCHEMA,
=======
  _type = SCHEMA.String('Snapshot'),
  spec_version = SPECIFICATION_VERSION_SCHEMA,
  version = tuf.ssl_crypto.formats.METADATAVERSION_SCHEMA,
  expires = tuf.ssl_crypto.formats.ISO8601_DATETIME_SCHEMA,
>>>>>>> 2bfc7994
  meta = FILEINFODICT_SCHEMA)

# Timestamp role: indicates the latest version of the snapshot file.
TIMESTAMP_SCHEMA = SCHEMA.Object(
  object_name = 'TIMESTAMP_SCHEMA',
<<<<<<< HEAD
  _type = SCHEMA.String('timestamp'),
  version = securesystemslib.formats.METADATAVERSION_SCHEMA,
  expires = securesystemslib.formats.ISO8601_DATETIME_SCHEMA,
  meta = securesystemslib.formats.FILEDICT_SCHEMA)


# project.cfg file: stores information about the project in a json dictionary
PROJECT_CFG_SCHEMA = SCHEMA.Object(
    object_name = 'PROJECT_CFG_SCHEMA',
    project_name = SCHEMA.AnyString(),
    layout_type = SCHEMA.OneOf([SCHEMA.String('repo-like'), SCHEMA.String('flat')]),
    targets_location = securesystemslib.formats.PATH_SCHEMA,
    metadata_location = securesystemslib.formats.PATH_SCHEMA,
    prefix = securesystemslib.formats.PATH_SCHEMA,
    public_keys = securesystemslib.formats.KEYDICT_SCHEMA,
    threshold = SCHEMA.Integer(lo = 0, hi = 2)
    )

# A schema containing information a repository mirror may require,
# such as a url, the path of the directory metadata files, etc.
MIRROR_SCHEMA = SCHEMA.Object(
  object_name = 'MIRROR_SCHEMA',
  url_prefix = securesystemslib.formats.URL_SCHEMA,
  metadata_path = securesystemslib.formats.RELPATH_SCHEMA,
  targets_path = securesystemslib.formats.RELPATH_SCHEMA,
  confined_target_dirs = securesystemslib.formats.RELPATHS_SCHEMA,
  custom = SCHEMA.Optional(SCHEMA.Object()))

# A dictionary of mirrors where the dict keys hold the mirror's name and
# and the dict values the mirror's data (i.e., 'MIRROR_SCHEMA').
# The repository class of 'updater.py' accepts dictionaries
# of this type provided by the TUF client.
MIRRORDICT_SCHEMA = SCHEMA.DictOf(
  key_schema = SCHEMA.AnyString(),
  value_schema = MIRROR_SCHEMA)

# A Mirrorlist: indicates all the live mirrors, and what documents they
# serve.
MIRRORLIST_SCHEMA = SCHEMA.Object(
  object_name = 'MIRRORLIST_SCHEMA',
  _type = SCHEMA.String('mirrors'),
  version = METADATAVERSION_SCHEMA,
  expires = securesystemslib.formats.ISO8601_DATETIME_SCHEMA,
  mirrors = SCHEMA.ListOf(MIRROR_SCHEMA))

# Any of the role schemas (e.g., TIMESTAMP_SCHEMA, SNAPSHOT_SCHEMA, etc.)
ANYROLE_SCHEMA = SCHEMA.OneOf([ROOT_SCHEMA, TARGETS_SCHEMA, SNAPSHOT_SCHEMA,
                               TIMESTAMP_SCHEMA, MIRROR_SCHEMA])

# The format of the resulting "scp config dict" after extraction from the
# push configuration file (i.e., push.cfg).  In the case of a config file
# utilizing the scp transfer module, it must contain the 'general' and 'scp'
# sections, where 'general' must contain a 'transfer_module' and
# 'metadata_path' entry, and 'scp' the 'host', 'user', 'identity_file', and
# 'remote_directory' entries.
SCPCONFIG_SCHEMA = SCHEMA.Object(
  object_name = 'SCPCONFIG_SCHEMA',
  general = SCHEMA.Object(
    object_name = '[general]',
    transfer_module = SCHEMA.String('scp'),
    metadata_path = securesystemslib.formats.PATH_SCHEMA,
    targets_directory = securesystemslib.formats.PATH_SCHEMA),
  scp=SCHEMA.Object(
    object_name = '[scp]',
    host = securesystemslib.formats.URL_SCHEMA,
    user = securesystemslib.formats.NAME_SCHEMA,
    identity_file = securesystemslib.formats.PATH_SCHEMA,
    remote_directory = securesystemslib.formats.PATH_SCHEMA))

# The format of the resulting "receive config dict" after extraction from the
# receive configuration file (i.e., receive.cfg).  The receive config file
# must contain a 'general' section, and this section the 'pushroots',
# 'repository_directory', 'metadata_directory', 'targets_directory', and
# 'backup_directory' entries.
RECEIVECONFIG_SCHEMA = SCHEMA.Object(
  object_name = 'RECEIVECONFIG_SCHEMA', general=SCHEMA.Object(
    object_name = '[general]',
    pushroots = SCHEMA.ListOf(securesystemslib.formats.PATH_SCHEMA),
    repository_directory = securesystemslib.formats.PATH_SCHEMA,
    metadata_directory = securesystemslib.formats.PATH_SCHEMA,
    targets_directory = securesystemslib.formats.PATH_SCHEMA,
    backup_directory = securesystemslib.formats.PATH_SCHEMA))



def make_signable(object):
  """
  <Purpose>
    Return the role metadata 'object' in 'SIGNABLE_SCHEMA' format.
    'object' is added to the 'signed' key, and an empty list
    initialized to the 'signatures' key.  The caller adds signatures
    to this second field.
    Note: check_signable_object_format() should be called after
    make_signable() and signatures added to ensure the final
    signable object has a valid format (i.e., a signable containing
    a supported role metadata).

  <Arguments>
    object:
      A role schema dict (e.g., 'ROOT_SCHEMA', 'SNAPSHOT_SCHEMA').

  <Exceptions>
    None.

  <Side Effects>
    None.

  <Returns>
    A dict in 'SIGNABLE_SCHEMA' format.
  """

  if not isinstance(object, dict) or 'signed' not in object:
    return { 'signed' : object, 'signatures' : [] }

  else:
    return object

=======
  _type = SCHEMA.String('Timestamp'),
  spec_version = SPECIFICATION_VERSION_SCHEMA,
  version = tuf.ssl_crypto.formats.METADATAVERSION_SCHEMA,
  expires = tuf.ssl_crypto.formats.ISO8601_DATETIME_SCHEMA,
  meta = tuf.ssl_crypto.formats.FILEDICT_SCHEMA)
>>>>>>> 2bfc7994



class MetaFile(object):
  """
  <Purpose>
    Base class for all metadata file classes.
    Classes representing metadata files such as RootFile
    and SnapshotFile all inherit from MetaFile.  The
    __eq__, __ne__, perform 'equal' and 'not equal' comparisons
    between Metadata File objects.
  """

  info = None

  def __eq__(self, other):
    return isinstance(other, MetaFile) and self.info == other.info

  __hash__ = None

  def __ne__(self, other):
    return not self.__eq__(other)


  def __getattr__(self, name):
    """
      Allow all metafile objects to have their interesting attributes
      referred to directly without the info dict. The info dict is just
      to be able to do the __eq__ comparison generically.
    """

    if name in self.info:
      return self.info[name]

    else:
      raise AttributeError(name)



class TimestampFile(MetaFile):
  def __init__(self, version, expires, filedict):
    self.info = {}
    self.info['version'] = version
    self.info['expires'] = expires
    self.info['meta'] = filedict


  @staticmethod
  def from_metadata(object):
    # Is 'object' a Timestamp metadata file?
    # Raise securesystemslib.exceptions.FormatError if not.
    TIMESTAMP_SCHEMA.check_match(object)

    version = object['version']
    expires = object['expires']
    filedict = object['meta']

    return TimestampFile(version, expires, filedict)


  @staticmethod
  def make_metadata(version, expiration_date, filedict):
<<<<<<< HEAD
    result = {'_type' : 'timestamp'}
=======
    result = {'_type' : 'Timestamp'}
    result['spec_version'] = TUF_VERSION_NUMBER
>>>>>>> 2bfc7994
    result['version'] = version
    result['expires'] = expiration_date
    result['meta'] = filedict

    # Is 'result' a Timestamp metadata file?
    # Raise 'securesystemslib.exceptions.FormatError' if not.
    TIMESTAMP_SCHEMA.check_match(result)

    return result



class RootFile(MetaFile):
  def __init__(self, version, expires, keys, roles, consistent_snapshot):
    self.info = {}
    self.info['version'] = version
    self.info['expires'] = expires
    self.info['keys'] = keys
    self.info['roles'] = roles
    self.info['consistent_snapshot'] = consistent_snapshot

  @staticmethod
  def from_metadata(object):
    # Is 'object' a Root metadata file?
    # Raise 'securesystemslib.exceptions.FormatError' if not.
    tuf.formats.ROOT_SCHEMA.check_match(object)

    version = object['version']
    expires = object['expires']
    keys = object['keys']
    roles = object['roles']
    consistent_snapshot = object['consistent_snapshot']

    return RootFile(version, expires, keys, roles, consistent_snapshot)


  @staticmethod
  def make_metadata(version, expiration_date, keydict, roledict,
<<<<<<< HEAD
                    consistent_snapshot):
    result = {'_type' : 'root'}
=======
                    consistent_snapshot, compression_algorithms):
    result = {'_type' : 'Root'}
    result['spec_version'] = TUF_VERSION_NUMBER
>>>>>>> 2bfc7994
    result['version'] = version
    result['expires'] = expiration_date
    result['keys'] = keydict
    result['roles'] = roledict
    result['consistent_snapshot'] = consistent_snapshot

    # Is 'result' a Root metadata file?
    # Raise 'securesystemslib.exceptions.FormatError' if not.
    ROOT_SCHEMA.check_match(result)

    return result




class SnapshotFile(MetaFile):
  def __init__(self, version, expires, versiondict):
    self.info = {}
    self.info['version'] = version
    self.info['expires'] = expires
    self.info['meta'] = versiondict


  @staticmethod
  def from_metadata(object):
    # Is 'object' a Snapshot metadata file?
    # Raise 'securesystemslib.exceptions.FormatError' if not.
    SNAPSHOT_SCHEMA.check_match(object)

    version = object['version']
    expires = object['expires']
    versiondict = object['meta']

    return SnapshotFile(version, expires, versiondict)


  @staticmethod
  def make_metadata(version, expiration_date, versiondict):
<<<<<<< HEAD
    result = {'_type' : 'snapshot'}
=======
    result = {'_type' : 'Snapshot'}
    result['spec_version'] = TUF_VERSION_NUMBER
>>>>>>> 2bfc7994
    result['version'] = version
    result['expires'] = expiration_date
    result['meta'] = versiondict

    # Is 'result' a Snapshot metadata file?
    # Raise 'securesystemslib.exceptions.FormatError' if not.
    SNAPSHOT_SCHEMA.check_match(result)

    return result




class TargetsFile(MetaFile):
  def __init__(self, version, expires, filedict=None, delegations=None):
    if filedict is None:
      filedict = {}
    if delegations is None:
      delegations = {}
    self.info = {}
    self.info['version'] = version
    self.info['expires'] = expires
    self.info['targets'] = filedict
    self.info['delegations'] = delegations


  @staticmethod
  def from_metadata(object):
    # Is 'object' a Targets metadata file?
    # Raise securesystemslib.exceptions.FormatError if not.
    tuf.formats.TARGETS_SCHEMA.check_match(object)

    version = object['version']
    expires = object['expires']
    filedict = object.get('targets')
    delegations = object.get('delegations')

    return TargetsFile(version, expires, filedict, delegations)


  @staticmethod
  def make_metadata(version, expiration_date, filedict=None, delegations=None):
    if filedict is None and delegations is None:
      raise securesystemslib.exceptions.Error('We don\'t allow completely'
        ' empty targets metadata.')

<<<<<<< HEAD
    result = {'_type' : 'targets'}
=======
    result = {'_type' : 'Targets'}
    result['spec_version'] = TUF_VERSION_NUMBER
>>>>>>> 2bfc7994
    result['version'] = version
    result['expires'] = expiration_date
    result['targets'] = {}
    if filedict is not None:
      result['targets'] = filedict
    if delegations is not None:
      result['delegations'] = delegations

    # Is 'result' a Targets metadata file?
    # Raise 'securesystemslib.exceptions.FormatError' if not.
    tuf.formats.TARGETS_SCHEMA.check_match(result)

    return result



class MirrorsFile(MetaFile):
  def __init__(self, version, expires):
    self.info = {}
    self.info['version'] = version
    self.info['expires'] = expires


  @staticmethod
  def from_metadata(object):
    raise NotImplementedError


  @staticmethod
  def make_metadata():
    raise NotImplementedError



# A dict holding the recognized schemas for the top-level roles.
SCHEMAS_BY_TYPE = {
  'root' : ROOT_SCHEMA,
  'targets' : TARGETS_SCHEMA,
  'snapshot' : SNAPSHOT_SCHEMA,
  'timestamp' : TIMESTAMP_SCHEMA,
  'mirrors' : MIRRORLIST_SCHEMA}

# A dict holding the recognized class names for the top-level roles.
# That is, the role classes listed in this module (e.g., class TargetsFile()).
ROLE_CLASSES_BY_TYPE = {
  'Root' : RootFile,
  'Targets' : TargetsFile,
  'Snapshot' : SnapshotFile,
  'Timestamp' : TimestampFile,
  'Mirrors' : MirrorsFile}



def datetime_to_unix_timestamp(datetime_object):
  """
  <Purpose>
    Convert 'datetime_object' (in datetime.datetime()) format) to a Unix/POSIX
    timestamp.  For example, Python's time.time() returns a Unix timestamp, and
    includes the number of microseconds.  'datetime_object' is converted to UTC.

    >>> datetime_object = datetime.datetime(1985, 10, 26, 1, 22)
    >>> timestamp = datetime_to_unix_timestamp(datetime_object)
    >>> timestamp
    499137720

  <Arguments>
    datetime_object:
      The datetime.datetime() object to convert to a Unix timestamp.

  <Exceptions>
    securesystemslib.exceptions.FormatError, if 'datetime_object' is not a
    datetime.datetime() object.

  <Side Effects>
    None.

  <Returns>
    A unix (posix) timestamp (e.g., 499137660).
  """

  # Is 'datetime_object' a datetime.datetime() object?
  # Raise 'securesystemslib.exceptions.FormatError' if not.
  if not isinstance(datetime_object, datetime.datetime):
    message = repr(datetime_object) + ' is not a datetime.datetime() object.'
    raise securesystemslib.exceptions.FormatError(message)

  unix_timestamp = calendar.timegm(datetime_object.timetuple())

  return unix_timestamp





def unix_timestamp_to_datetime(unix_timestamp):
  """
  <Purpose>
    Convert 'unix_timestamp' (i.e., POSIX time, in UNIX_TIMESTAMP_SCHEMA format)
    to a datetime.datetime() object.  'unix_timestamp' is the number of seconds
    since the epoch (January 1, 1970.)

    >>> datetime_object = unix_timestamp_to_datetime(1445455680)
    >>> datetime_object
    datetime.datetime(2015, 10, 21, 19, 28)

  <Arguments>
    unix_timestamp:
      An integer representing the time (e.g., 1445455680).  Conformant to
      'securesystemslib.formats.UNIX_TIMESTAMP_SCHEMA'.

  <Exceptions>
    securesystemslib.exceptions.FormatError, if 'unix_timestamp' is improperly
    formatted.

  <Side Effects>
    None.

  <Returns>
    A datetime.datetime() object corresponding to 'unix_timestamp'.
  """

  # Is 'unix_timestamp' properly formatted?
  # Raise 'securesystemslib.exceptions.FormatError' if there is a mismatch.
  securesystemslib.formats.UNIX_TIMESTAMP_SCHEMA.check_match(unix_timestamp)

  # Convert 'unix_timestamp' to a 'time.struct_time',  in UTC.  The Daylight
  # Savings Time (DST) flag is set to zero.  datetime.fromtimestamp() is not
  # used because it returns a local datetime.
  struct_time = time.gmtime(unix_timestamp)

  # Extract the (year, month, day, hour, minutes, seconds) arguments for the
  # datetime object to be returned.
  datetime_object = datetime.datetime(*struct_time[:6])

  return datetime_object



def format_base64(data):
  """
  <Purpose>
    Return the base64 encoding of 'data' with whitespace and '=' signs omitted.

  <Arguments>
    data:
      Binary or buffer of data to convert.

  <Exceptions>
    securesystemslib.exceptions.FormatError, if the base64 encoding fails or the
    argument is invalid.

  <Side Effects>
    None.

  <Returns>
    A base64-encoded string.
  """

  try:
    return binascii.b2a_base64(data).decode('utf-8').rstrip('=\n ')

  except (TypeError, binascii.Error) as e:
    raise securesystemslib.exceptions.FormatError('Invalid base64'
      ' encoding: ' + str(e))




def parse_base64(base64_string):
  """
  <Purpose>
    Parse a base64 encoding with whitespace and '=' signs omitted.

  <Arguments>
    base64_string:
      A string holding a base64 value.

  <Exceptions>
    securesystemslib.exceptions.FormatError, if 'base64_string' cannot be parsed
    due to an invalid base64 encoding.

  <Side Effects>
    None.

  <Returns>
    A byte string representing the parsed based64 encoding of
    'base64_string'.
  """

  if not isinstance(base64_string, six.string_types):
    message = 'Invalid argument: '+repr(base64_string)
    raise securesystemslib.exceptions.FormatError(message)

  extra = len(base64_string) % 4
  if extra:
    padding = '=' * (4 - extra)
    base64_string = base64_string + padding

  try:
    return binascii.a2b_base64(base64_string.encode('utf-8'))

  except (TypeError, binascii.Error) as e:
    raise securesystemslib.exceptions.FormatError('Invalid base64'
      ' encoding: ' + str(e))



def make_fileinfo(length, hashes, version=None, custom=None):
  """
  <Purpose>
    Create a dictionary conformant to 'FILEINFO_SCHEMA'.
    This dict describes both metadata and target files.

  <Arguments>
    length:
      An integer representing the size of the file.

    hashes:
      A dict of hashes in 'HASHDICT_SCHEMA' format, which has the form:
       {'sha256': 123df8a9b12, 'sha512': 324324dfc121, ...}

    version:
      An optional integer representing the version of the file.

    custom:
      An optional object providing additional information about the file.

  <Exceptions>
    securesystemslib.exceptions.FormatError, if the 'FILEINFO_SCHEMA' to be
    returned does not have the correct format.

  <Side Effects>
    If any of the arguments are incorrectly formatted, the dict
    returned will be checked for formatting errors, and if found,
    will raise a 'securesystemslib.exceptions.FormatError' exception.

  <Returns>
    A dictionary conformant to 'FILEINFO_SCHEMA', representing the file
    information of a metadata or target file.
  """

  fileinfo = {'length' : length, 'hashes' : hashes}

  if version is not None:
    fileinfo['version'] = version

  if custom is not None:
    fileinfo['custom'] = custom

  # Raise 'securesystemslib.exceptions.FormatError' if the check fails.
  securesystemslib.formats.FILEINFO_SCHEMA.check_match(fileinfo)

  return fileinfo



def make_versioninfo(version_number):
  """
  <Purpose>
    Create a dictionary conformant to 'VERSIONINFO_SCHEMA'.  This dict
    describes both metadata and target files.

  <Arguments>
    version_number:
      An integer representing the version of a particular metadata role.
      The dictionary returned by this function is expected to be included
      in Snapshot metadata.

  <Exceptions>
    securesystemslib.exceptions.FormatError, if the dict to be returned does not
    have the correct format (i.e., VERSIONINFO_SCHEMA).

  <Side Effects>
    None.

  <Returns>
    A dictionary conformant to 'VERSIONINFO_SCHEMA', containing the version
    information of a metadata role.
  """

  versioninfo = {'version': version_number}

  # Raise 'securesystemslib.exceptions.FormatError' if 'versioninfo' is
  # improperly formatted.
  try:
    securesystemslib.formats.VERSIONINFO_SCHEMA.check_match(versioninfo)

  except:
    raise

  else:
    return versioninfo




def make_role_metadata(keyids, threshold, name=None, paths=None,
                       path_hash_prefixes=None):
  """
  <Purpose>
    Create a dictionary conforming to 'tuf.formats.ROLE_SCHEMA',
    representing the role with 'keyids', 'threshold', and 'paths'
    as field values.  'paths' is optional (i.e., used only by the
    'Target' role).

  <Arguments>
    keyids: a list of key ids.

    threshold:
      An integer denoting the number of required keys
      for the signing role.

    name:
      A string that is the name of this role.

    paths:
      The 'Target' role stores the paths of target files
      in its metadata file.  'paths' is a list of
      file paths.

    path_hash_prefixes:
      The 'Target' role stores the paths of target files in its metadata file.
      'path_hash_prefixes' is a succint way to describe a set of paths to
      target files.

  <Exceptions>
    securesystemslib.exceptions.FormatError, if the returned role meta is
    formatted incorrectly.

  <Side Effects>
    If any of the arguments do not have a proper format, a
    securesystemslib.exceptions.FormatError exception is raised when the
    'ROLE_SCHEMA' dict is created.

  <Returns>
    A properly formatted role meta dict, conforming to
    'ROLE_SCHEMA'.
  """

  role_meta = {}
  role_meta['keyids'] = keyids
  role_meta['threshold'] = threshold

  if name is not None:
    role_meta['name'] = name

  # According to the specification, the 'paths' and 'path_hash_prefixes' must
  # be mutually exclusive. However, at the time of writing we do not always
  # ensure that this is the case with the schema checks (see #83). Therefore,
  # we must do it for ourselves.

  if paths is not None and path_hash_prefixes is not None:
    raise securesystemslib.exceptions.FormatError('Both "paths" and'
      ' "path_hash_prefixes" are specified.')

  if path_hash_prefixes is not None:
    role_meta['path_hash_prefixes'] = path_hash_prefixes
  elif paths is not None:
    role_meta['paths'] = paths

  # Does 'role_meta' have the correct type?
  # This check ensures 'role_meta' conforms to tuf.formats.ROLE_SCHEMA.
  ROLE_SCHEMA.check_match(role_meta)

  return role_meta



def get_role_class(expected_rolename):
  """
  <Purpose>
    Return the role class corresponding to
    'expected_rolename'.  The role name returned
    by expected_meta_rolename() should be the name
    passed as an argument to this function.  If
    'expected_rolename' is 'Root', the class
    RootFile is returned.

  <Arguments>
    expected_rolename:
      The role name used to determine which role class
      to return.

  <Exceptions>
    securesystemslib.exceptions.FormatError, if 'expected_rolename' is not a
    supported role.

  <Side Effects>
    None.

  <Returns>
    The class corresponding to 'expected_rolename'.
    E.g., 'Snapshot' as an argument to this function causes
    SnapshotFile' to be returned.
  """

  # Does 'expected_rolename' have the correct type?
  # This check ensures 'expected_rolename' conforms to
  # 'securesystemslib.formats.NAME_SCHEMA'.
  # Raise 'securesystemslib.exceptions.FormatError' if there is a mismatch.
  securesystemslib.formats.NAME_SCHEMA.check_match(expected_rolename)

  try:
    role_class = ROLE_CLASSES_BY_TYPE[expected_rolename]

  except KeyError:
    raise securesystemslib.exceptions.FormatError(repr(expected_rolename) + ' '
     'not supported.')

  else:
    return role_class



def expected_meta_rolename(meta_rolename):
  """
  <Purpose>
    Ensure 'meta_rolename' is properly formatted.
    'targets' is returned as 'Targets'.
    'targets role1' is returned as 'Targets Role1'.

    The words in the string (i.e., separated by whitespace)
    are capitalized.

  <Arguments>
    meta_rolename:
      A string representing the rolename.
      E.g., 'root', 'targets'.

  <Exceptions>
    securesystemslib.exceptions.FormatError, if 'meta_rolename' is improperly
    formatted.

  <Side Effects>
    None.

  <Returns>
    A string (e.g., 'Root', 'Targets').
  """

  # Does 'meta_rolename' have the correct type?
  # This check ensures 'meta_rolename' conforms to
  # 'securesystemslib.formats.NAME_SCHEMA'.
  # Raise 'securesystemslib.exceptions.FormatError' if there is a mismatch.
  securesystemslib.formats.NAME_SCHEMA.check_match(meta_rolename)

  return meta_rolename.lower()



def check_signable_object_format(object):
  """
  <Purpose>
    Ensure 'object' is properly formatted, conformant to
    'SIGNABLE_SCHEMA'.  Return the signing role on
    success.  Note: The 'signed' field of a 'SIGNABLE_SCHEMA' is checked
    against securesystemslib.schema.Any().  The 'signed' field, however, should
    actually hold one of the supported role schemas (e.g., 'ROOT_SCHEMA',
    'TARGETS_SCHEMA').  The role schemas all differ in their format, so this
    function determines exactly which schema is listed in the 'signed' field.

  <Arguments>
    object:
     The object compare against 'SIGNABLE.SCHEMA'.

  <Exceptions>
    securesystemslib.exceptions.FormatError, if 'object' does not have the
    correct format.

  <Side Effects>
    None.

  <Returns>
    A string representing the signing role (e.g., 'root', 'targets').
    The role string is returned with characters all lower case.
  """

  # Does 'object' have the correct type?
  # This check ensures 'object' conforms to
  # 'SIGNABLE_SCHEMA'.
  SIGNABLE_SCHEMA.check_match(object)

  try:
    role_type = object['signed']['_type']

  except (KeyError, TypeError):
    raise securesystemslib.exceptions.FormatError('Untyped object')

  try:
    schema = SCHEMAS_BY_TYPE[role_type]

  except KeyError:
    raise securesystemslib.exceptions.FormatError('Unrecognized'
      ' type ' + repr(role_type))

  # 'securesystemslib.exceptions.FormatError' raised if 'object' does not have a
  # properly formatted role schema.
  schema.check_match(object['signed'])

  return role_type.lower()



if __name__ == '__main__':
  # The interactive sessions of the documentation strings can
  # be tested by running formats.py as a standalone module.
  # python -B formats.py
  import doctest
  doctest.testmod()<|MERGE_RESOLUTION|>--- conflicted
+++ resolved
@@ -305,12 +305,8 @@
 # Root role: indicates root keys and top-level roles.
 ROOT_SCHEMA = SCHEMA.Object(
   object_name = 'ROOT_SCHEMA',
-<<<<<<< HEAD
   _type = SCHEMA.String('root'),
-=======
-  _type = SCHEMA.String('Root'),
   spec_version = SPECIFICATION_VERSION_SCHEMA,
->>>>>>> 2bfc7994
   version = METADATAVERSION_SCHEMA,
   consistent_snapshot = BOOLEAN_SCHEMA,
   expires = ISO8601_DATETIME_SCHEMA,
@@ -320,12 +316,8 @@
 # Targets role: Indicates targets and delegates target paths to other roles.
 TARGETS_SCHEMA = SCHEMA.Object(
   object_name = 'TARGETS_SCHEMA',
-<<<<<<< HEAD
   _type = SCHEMA.String('targets'),
-=======
-  _type = SCHEMA.String('Targets'),
   spec_version = SPECIFICATION_VERSION_SCHEMA,
->>>>>>> 2bfc7994
   version = METADATAVERSION_SCHEMA,
   expires = ISO8601_DATETIME_SCHEMA,
   targets = FILEDICT_SCHEMA,
@@ -335,22 +327,15 @@
 # timestamp).
 SNAPSHOT_SCHEMA = SCHEMA.Object(
   object_name = 'SNAPSHOT_SCHEMA',
-<<<<<<< HEAD
   _type = SCHEMA.String('snapshot'),
   version = securesystemslib.formats.METADATAVERSION_SCHEMA,
   expires = securesystemslib.formats.ISO8601_DATETIME_SCHEMA,
-=======
-  _type = SCHEMA.String('Snapshot'),
   spec_version = SPECIFICATION_VERSION_SCHEMA,
-  version = tuf.ssl_crypto.formats.METADATAVERSION_SCHEMA,
-  expires = tuf.ssl_crypto.formats.ISO8601_DATETIME_SCHEMA,
->>>>>>> 2bfc7994
   meta = FILEINFODICT_SCHEMA)
 
 # Timestamp role: indicates the latest version of the snapshot file.
 TIMESTAMP_SCHEMA = SCHEMA.Object(
   object_name = 'TIMESTAMP_SCHEMA',
-<<<<<<< HEAD
   _type = SCHEMA.String('timestamp'),
   version = securesystemslib.formats.METADATAVERSION_SCHEMA,
   expires = securesystemslib.formats.ISO8601_DATETIME_SCHEMA,
@@ -468,14 +453,6 @@
   else:
     return object
 
-=======
-  _type = SCHEMA.String('Timestamp'),
-  spec_version = SPECIFICATION_VERSION_SCHEMA,
-  version = tuf.ssl_crypto.formats.METADATAVERSION_SCHEMA,
-  expires = tuf.ssl_crypto.formats.ISO8601_DATETIME_SCHEMA,
-  meta = tuf.ssl_crypto.formats.FILEDICT_SCHEMA)
->>>>>>> 2bfc7994
-
 
 
 class MetaFile(object):
@@ -537,12 +514,8 @@
 
   @staticmethod
   def make_metadata(version, expiration_date, filedict):
-<<<<<<< HEAD
     result = {'_type' : 'timestamp'}
-=======
-    result = {'_type' : 'Timestamp'}
     result['spec_version'] = TUF_VERSION_NUMBER
->>>>>>> 2bfc7994
     result['version'] = version
     result['expires'] = expiration_date
     result['meta'] = filedict
@@ -580,15 +553,9 @@
 
 
   @staticmethod
-  def make_metadata(version, expiration_date, keydict, roledict,
-<<<<<<< HEAD
-                    consistent_snapshot):
+  def make_metadata(version, expiration_date, keydict, roledict, consistent_snapshot):
     result = {'_type' : 'root'}
-=======
-                    consistent_snapshot, compression_algorithms):
-    result = {'_type' : 'Root'}
     result['spec_version'] = TUF_VERSION_NUMBER
->>>>>>> 2bfc7994
     result['version'] = version
     result['expires'] = expiration_date
     result['keys'] = keydict
@@ -627,12 +594,8 @@
 
   @staticmethod
   def make_metadata(version, expiration_date, versiondict):
-<<<<<<< HEAD
     result = {'_type' : 'snapshot'}
-=======
-    result = {'_type' : 'Snapshot'}
     result['spec_version'] = TUF_VERSION_NUMBER
->>>>>>> 2bfc7994
     result['version'] = version
     result['expires'] = expiration_date
     result['meta'] = versiondict
@@ -679,12 +642,8 @@
       raise securesystemslib.exceptions.Error('We don\'t allow completely'
         ' empty targets metadata.')
 
-<<<<<<< HEAD
     result = {'_type' : 'targets'}
-=======
-    result = {'_type' : 'Targets'}
     result['spec_version'] = TUF_VERSION_NUMBER
->>>>>>> 2bfc7994
     result['version'] = version
     result['expires'] = expiration_date
     result['targets'] = {}
